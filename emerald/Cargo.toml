[package]
name = "emerald"
<<<<<<< HEAD
version = "0.3.209"
=======
version = "0.3.21"
>>>>>>> 6da899d9
authors = ["Bombfuse <eiffeldud@gmail.com>"]
edition = "2018"
description = "A lite, fully featured 2D game engine."
repository = "https://github.com/Bombfuse/emerald"
license = "MIT OR Apache-2.0"
resolver = "2"

[features]
default = ["gamepads", "aseprite", "audio"]
audio = ["kira"]
gamepads = ["gamepad"]
aseprite = ["asefile"]
hotreload = []
physics-deterministic = ["rapier2d/enhanced-determinism"]

[dependencies]
fontdue = "0.7.2"
toml = "0.5.9"
serde_json = "1.0"
wgpu = "0.14.0"
env_logger = "0.9.1"
pollster = "0.2.5"
winit = "0.27.4"
rapier2d = "0.15.0"
instant = "0.1.12"
emd_earcutr = "0.1.0"
hecs = { version = "0.9", default-features = false }
image = { version = "0.23.14", default-features = false, features = [ "png" ] }
serde = { version = "1.0.145", features=["derive"] }
bytemuck = { version = "1.12.1", features = ["derive"] }
gamepad = { version = "0.1.5", optional = true }
asefile =  { version = "0.3.4", optional = true }
anymap = { version = "0.12.1", default-features = false }

[target.'cfg(target_arch = "wasm32")'.dependencies]
kira = { version= "0.5.3", optional = true, default-features = false, features = ["ogg", "flac", "wav"] }
console_error_panic_hook = "0.1.6"
console_log = "0.2.0"
log = "0.4.17"
wgpu = { version = "0.14.0", features = ["webgl"]}
wasm-bindgen = "0.2"
wasm-bindgen-futures = "0.4.30"
web-sys = { version = "0.3", features = [
    "Document",
    "Window",
    "Element",
]}

[target.'cfg(not(target_arch="wasm32"))'.dependencies]
kira = { version= "0.5.3", optional = true, default-features = false, features = ["ogg", "flac", "wav"] }

[target.'cfg(target_os = "windows")'.dependencies]
winapi = { version = "0.3", features = ["winerror", "knownfolders", "shtypes", "shlobj", "combaseapi"] }

[target.'cfg(target_os = "android")'.dependencies]
sapp-android = "0.1.9"
ndk-glue = "0.7.0"

[lib]
name = "emerald"
path = "src/lib.rs"
crate-type = ["lib", "cdylib"]<|MERGE_RESOLUTION|>--- conflicted
+++ resolved
@@ -1,10 +1,6 @@
 [package]
 name = "emerald"
-<<<<<<< HEAD
-version = "0.3.209"
-=======
 version = "0.3.21"
->>>>>>> 6da899d9
 authors = ["Bombfuse <eiffeldud@gmail.com>"]
 edition = "2018"
 description = "A lite, fully featured 2D game engine."
