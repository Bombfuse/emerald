--- conflicted
+++ resolved
@@ -5,42 +5,6 @@
 
 use std::ffi::OsStr;
 
-
-<<<<<<< HEAD
-// assets
-// user
-=======
-    let mut data: sapp_android::android_asset = unsafe { std::mem::zeroed() };
-
-    unsafe { sapp_android::sapp_load_asset(filename.as_ptr(), &mut data as _) };
-
-    if data.content.is_null() == false {
-        let slice = unsafe { std::slice::from_raw_parts(data.content, data.content_length as _) };
-        let response = slice.iter().map(|c| *c as _).collect::<Vec<_>>();
-        Ok(response)
-    } else {
-        Err(EmeraldError::new(format!(
-            "Unable to load asset `{}`",
-            path
-        )))
-    }
-}
-
-#[cfg(not(any(target_arch = "wasm32", target_os = "android")))]
-fn read_file(path: &str) -> Result<Vec<u8>, EmeraldError> {
-    use std::fs::File;
-    use std::io::Read;
-
-    let current_dir = std::env::current_dir()?;
-    let path = current_dir.join(path);
-    let path = path.into_os_string().into_string()?;
-
-    let mut contents = vec![];
-    let mut file = File::open(path)?;
-    file.read_to_end(&mut contents)?;
-    Ok(contents)
-}
->>>>>>> 888757a0
 
 pub struct AssetLoader<'a> {
     pub(crate) quad_ctx: &'a mut miniquad::Context,
@@ -70,7 +34,6 @@
             return Ok(bytes);
         }
 
-<<<<<<< HEAD
         let bytes = self.asset_store.read_asset_file(&path)?;
 
         return Ok(bytes);
@@ -84,11 +47,6 @@
         }
 
         let bytes = self.asset_store.read_user_file(&path)?;
-=======
-        let bytes = read_file(&path)?;
-        self.asset_store.insert_bytes(path, bytes.clone());
->>>>>>> 888757a0
-
         Ok(bytes)
     }
 
@@ -121,28 +79,17 @@
             font_image.height,
             &font_image.bytes,
         )?;
-<<<<<<< HEAD
         let font_bytes = self.asset_bytes(file_path.clone())?;
-=======
-        let font_bytes = self.bytes(file_path)?;
->>>>>>> 888757a0
+
         let mut font_settings = fontdue::FontSettings::default();
         font_settings.scale = font_size as f32;
         let inner_font = fontdue::Font::from_bytes(font_bytes, font_settings)?;
         let font = Font::new(key.clone(), font_texture_key.clone(), font_image)?;
 
-<<<<<<< HEAD
         self.asset_store.insert_texture(font_texture_key, font_texture);
         self.asset_store.insert_fontdue_font(key.clone(), inner_font);
         self.asset_store.insert_font(&mut self.quad_ctx, key.clone(), font)?;
-=======
-        self.asset_store
-            .insert_texture(&mut self.quad_ctx, font_texture_key, font_texture);
-        self.asset_store
-            .insert_fontdue_font(key.clone(), inner_font);
-        self.asset_store
-            .insert_font(&mut self.quad_ctx, key.clone(), font)?;
->>>>>>> 888757a0
+
 
         Ok(key)
     }
@@ -155,11 +102,8 @@
         let texture_path: String = path_to_texture.into();
         let animation_path: String = path_to_animations.into();
 
-<<<<<<< HEAD
         let aseprite_data = self.asset_bytes(animation_path.clone())?;
-=======
-        let aseprite_data = self.bytes(animation_path)?;
->>>>>>> 888757a0
+
 
         let sprite = self.sprite(texture_path)?;
         let aseprite = Aseprite::new(sprite, aseprite_data)?;
@@ -175,16 +119,10 @@
             return Ok(key);
         }
 
-<<<<<<< HEAD
         let data = self.asset_bytes(path.clone())?;
         let texture = Texture::new(&mut self.quad_ctx, key.clone(), data)?;
         self.asset_store.insert_texture(key.clone(), texture);
-=======
-        let data = self.bytes(path)?;
-        let texture = Texture::new(&mut self.quad_ctx, key.clone(), data)?;
-        self.asset_store
-            .insert_texture(&mut self.quad_ctx, key.clone(), texture);
->>>>>>> 888757a0
+
 
         Ok(key)
     }
