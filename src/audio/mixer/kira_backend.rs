--- conflicted
+++ resolved
@@ -1,4 +1,3 @@
-<<<<<<< HEAD
 use std::{
     collections::HashMap,
     sync::{Arc, Mutex, MutexGuard},
@@ -7,13 +6,7 @@
 use kira::{
     instance::{handle::InstanceHandle, InstanceSettings, InstanceState},
     manager::AudioManager,
-=======
-use std::{collections::HashMap, sync::{Arc, Mutex, MutexGuard}};
-
-use kira::{
-    instance::{handle::InstanceHandle, InstanceSettings, InstanceState},
-    manager::{AudioManager},
->>>>>>> ca4aff1d
+
     sound::{handle::SoundHandle, SoundId},
 };
 
@@ -42,14 +35,10 @@
     fn get_inner_handle(&mut self) -> Result<MutexGuard<'_, AudioManager>, EmeraldError> {
         match self.inner.lock() {
             Ok(inner) => Ok(inner),
-<<<<<<< HEAD
             Err(e) => Err(EmeraldError::new(format!(
                 "Error while trying to retrieve a handle on the audio manager. {:?}",
                 e
             ))),
-=======
-            Err(e) => Err(EmeraldError::new(format!("Error while trying to retrieve a handle on the audio manager. {:?}", e)))
->>>>>>> ca4aff1d
         }
     }
 }
