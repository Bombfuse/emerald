--- conflicted
+++ resolved
@@ -48,7 +48,6 @@
         MixerHandler { inner, asset_store }
     }
 
-<<<<<<< HEAD
     pub fn play(&mut self, key: SoundKey) -> Result<SoundInstanceId, EmeraldError> { self.inner.play(key, &mut self.asset_store) }
     pub fn play_and_loop(&mut self, key: SoundKey) -> Result<SoundInstanceId, EmeraldError> { self.inner.play_and_loop(key, &mut self.asset_store) }
     pub fn get_volume(&self) -> Result<f32, EmeraldError> { self.inner.get_volume() }
@@ -59,33 +58,4 @@
     pub fn pause(&mut self, snd_instance_id: SoundInstanceId) -> Result<(), EmeraldError> { self.inner.pause(snd_instance_id) }
     pub fn resume(&mut self, snd_instance_id: SoundInstanceId) -> Result<(), EmeraldError> { self.inner.resume(snd_instance_id) }
     pub fn clear(&mut self) -> Result<(), EmeraldError> { self.inner.clear() }
-=======
-    pub fn play(&mut self, key: SoundKey) -> Result<SoundInstanceId, EmeraldError> {
-        self.inner.play(key, &mut self.asset_store)
-    }
-    pub fn play_and_loop(&mut self, key: SoundKey) -> Result<SoundInstanceId, EmeraldError> {
-        self.inner.play_and_loop(key, &mut self.asset_store)
-    }
-    pub fn get_volume(&self) -> Result<f32, EmeraldError> {
-        self.inner.get_volume()
-    }
-    pub fn set_volume(&mut self, volume: f32) -> Result<(), EmeraldError> {
-        self.inner.set_volume(volume)
-    }
-    pub fn get_instances(&self) -> Result<Vec<SoundInstanceId>, EmeraldError> {
-        self.inner.get_instances()
-    }
-    pub fn stop(&mut self, snd_instance_id: SoundInstanceId) -> Result<(), EmeraldError> {
-        self.inner.stop(snd_instance_id)
-    }
-    pub fn pause(&mut self, snd_instance_id: SoundInstanceId) -> Result<(), EmeraldError> {
-        self.inner.pause(snd_instance_id)
-    }
-    pub fn resume(&mut self, snd_instance_id: SoundInstanceId) -> Result<(), EmeraldError> {
-        self.inner.resume(snd_instance_id)
-    }
-    pub fn clear(&mut self) -> Result<(), EmeraldError> {
-        self.inner.clear()
-    }
->>>>>>> 888757a0
-}+}
