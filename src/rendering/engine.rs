use crate::{rendering::components::*, transform::Translation};
use crate::rendering::*;
use crate::transform::Transform;
use crate::world::*;
use crate::*;

use fontdue::layout::{CoordinateSystem, Layout, LayoutSettings, TextStyle};
use glam::{Mat4, Vec2, Vec4};
use miniquad::*;
use std::collections::{HashMap, VecDeque};

const EMERALD_TEXTURE_PIPELINE_NAME: &str = "emerald_default_texture_pipline";

// The default "screen" pass.
// Renders to a texture the size of the screen when rendering begins.
const EMERALD_DEFAULT_RENDER_TARGET: &str = "emerald_default_render_target";

pub(crate) struct RenderingEngine {
    pub(crate) settings: RenderSettings,
    pipelines: HashMap<String, Pipeline>,
    layout: Layout,
    render_texture_counter: usize,
    last_screen_size: (usize, usize),
    screen_texture_key: TextureKey,
    render_passes: HashMap<TextureKey, RenderPass>,
    current_render_texture_key: TextureKey,
    current_resolution: (usize, usize),

    draw_queue: VecDeque<DrawCommand>,
}
impl RenderingEngine {
    pub(crate) fn new(
        ctx: &mut Context,
        settings: RenderSettings,
        asset_store: &mut AssetStore,
    ) -> Self {
        let mut pipelines = HashMap::new();

        let shader = Shader::new(ctx, VERTEX, FRAGMENT, shaders::meta()).unwrap();
        let params = PipelineParams {
            depth_write: true,
            color_blend: Some(BlendState::new(
                Equation::Add,
                BlendFactor::Value(BlendValue::SourceAlpha),
                BlendFactor::OneMinusValue(BlendValue::SourceAlpha),
            )),
            alpha_blend: Some(BlendState::new(
                Equation::Add,
                BlendFactor::Zero,
                BlendFactor::One,
            )),
            ..Default::default()
        };

        let texture_pipeline = Pipeline::with_params(
            ctx,
            &[BufferLayout::default()],
            &[VertexAttribute::new("position", VertexFormat::Float2)],
            shader,
            params,
        );

        pipelines.insert(EMERALD_TEXTURE_PIPELINE_NAME.to_string(), texture_pipeline);

        let mut render_texture_counter = 0;
        let key = TextureKey::new(String::from(EMERALD_DEFAULT_RENDER_TARGET));
        let (w, h) = ctx.screen_size();
        let screen_texture_key =
            create_render_texture(w as usize, h as usize, key, ctx, asset_store).unwrap();
        render_texture_counter += 1;

        let texture = asset_store.get_texture(&screen_texture_key).unwrap();
        let current_render_texture_key = screen_texture_key.clone();
        let mut render_passes = HashMap::new();
        render_passes.insert(
            screen_texture_key.clone(),
            RenderPass::new(ctx, texture.inner, None),
        );
        let current_resolution = (w as usize, h as usize);

        RenderingEngine {
            settings,
            pipelines,
            layout: Layout::new(CoordinateSystem::PositiveYDown),
            render_texture_counter,
            render_passes,
            last_screen_size: current_resolution,
            screen_texture_key,
            current_render_texture_key,
            current_resolution,
            draw_queue: VecDeque::new(),
        }
    }

    #[inline]
    pub(crate) fn create_render_texture(
        &mut self,
        w: usize,
        h: usize,
        ctx: &mut Context,
        asset_store: &mut AssetStore,
    ) -> Result<TextureKey, EmeraldError> {
        self.render_texture_counter += 1;
        let key = TextureKey::new(format!(
            "emd_render_texture_{}",
            self.render_texture_counter
        ));

        create_render_texture(w, h, key, ctx, asset_store)
    }

    #[inline]
    pub(crate) fn pre_draw(
        &mut self,
        ctx: &mut Context,
        asset_store: &mut AssetStore,
    ) -> Result<(), EmeraldError> {
        let (w, h) = ctx.screen_size();
        let (prev_w, prev_h) = self.last_screen_size;

        if w as usize != prev_w || h as usize != prev_h {
            self.update_screen_texture_size(ctx, w as usize, h as usize, asset_store)?;
        }

        Ok(())
    }

    #[inline]
    fn update_screen_texture_size(
        &mut self,
        ctx: &mut Context,
        w: usize,
        h: usize,
        asset_store: &mut AssetStore,
    ) -> Result<TextureKey, EmeraldError> {
        let key = TextureKey::new(String::from(EMERALD_DEFAULT_RENDER_TARGET));

        if let Some(render_pass) = self.render_passes.get_mut(&key) {
            render_pass.delete(ctx);
            self.render_passes.remove(&key);
        }

        let screen_texture_key =
            create_render_texture(w as usize, h as usize, key, ctx, asset_store)?;

        Ok(screen_texture_key)
    }

    #[inline]
    pub(crate) fn post_draw(&mut self, ctx: &mut Context, _asset_store: &mut AssetStore) {
        let (w, h) = ctx.screen_size();
        self.last_screen_size = (w as usize, h as usize);
    }

    #[inline]
    pub fn draw_world(
        &mut self,
        world: &mut World,
    ) -> Result<(), EmeraldError> {
        let screen_size = (
            self.current_resolution.0 as f32,
            self.current_resolution.1 as f32,
        );
        let (camera, camera_transform) = get_camera_and_camera_transform(world);
        let mut draw_queue = Vec::new();

        #[cfg(feature = "aseprite")]
        for (_id, (aseprite, transform)) in world.inner.query::<(&mut Aseprite, &Transform)>().iter()
        {
            aseprite.update();

<<<<<<< HEAD
            if is_sprite_in_view(&self.settings, &aseprite.sprite, transform, &camera, &camera_transform, &screen_size) {
=======
            if is_in_view(&self.settings, &aseprite.sprite, transform, &camera, &camera_transform, &screen_size) {
>>>>>>> cd0d4fd7
                let drawable = Drawable::Aseprite {
                    sprite: aseprite.sprite.clone(),
                    offset: aseprite.offset,
                    scale: aseprite.scale,
                    centered: aseprite.centered,
                    color: aseprite.color,
                    rotation: aseprite.rotation,
                    z_index: aseprite.z_index,
                    visible: aseprite.visible,
                };

                draw_queue.push(DrawCommand {
                    drawable,
                    transform: *transform,
                    z_index: aseprite.z_index,
                });
            }
        }

        for (_id, (sprite, transform)) in world.inner.query::<(&Sprite, &Transform)>().iter() {
<<<<<<< HEAD
            if is_sprite_in_view(&self.settings, sprite, transform, &camera, &camera_transform, &screen_size) {
=======
            if is_in_view(&self.settings, sprite, transform, &camera, &camera_transform, &screen_size) {
>>>>>>> cd0d4fd7
                let drawable = Drawable::Sprite {
                    sprite: sprite.clone(),
                };

                draw_queue.push(DrawCommand {
                    drawable,
                    transform: *transform,
                    z_index: sprite.z_index,
                });
            }
        }

        for (_id, (ui_button, transform)) in world.inner.query::<(&UIButton, &Transform)>().iter() {
            let sprite = if ui_button.is_pressed() {
                Sprite::from_texture(ui_button.pressed_texture.clone())
            } else {
                Sprite::from_texture(ui_button.unpressed_texture.clone())
            };

<<<<<<< HEAD
            if is_sprite_in_view(&self.settings, &sprite, transform, &camera, &camera_transform, &screen_size) {
=======
            if is_in_view(&self.settings, &sprite, transform, &camera, &camera_transform, &screen_size) {
>>>>>>> cd0d4fd7
                let drawable = Drawable::Sprite {
                    sprite: sprite.clone(),
                };

                draw_queue.push(DrawCommand {
                    drawable,
                    transform: *transform,
                    z_index: ui_button.z_index,
                });
            }
        }

        for (_id, (color_rect, transform)) in world.inner.query::<(&ColorRect, &Transform)>().iter() {
            if is_color_rect_in_view(&self.settings, &color_rect, &transform, &camera, &camera_transform, &screen_size) {
                let drawable = Drawable::ColorRect {
                    color_rect: *color_rect,
                };
    
                draw_queue.push(DrawCommand {
                    drawable,
                    transform: *transform,
                    z_index: color_rect.z_index,
                });
            }
        }

        for (_, (label, transform)) in world.query::<(&Label, &Transform)>().iter() {
            let drawable = Drawable::Label {
                label: label.clone(),
            };

            draw_queue.push(DrawCommand {
                drawable,
                transform: *transform,
                z_index: label.z_index,
            })
        }

        draw_queue.sort_by(|a, b| a.z_index.partial_cmp(&b.z_index).unwrap());

        for mut draw_command in draw_queue {
            let translation = {
                let mut translation = draw_command.transform.translation - camera_transform.translation;

                if camera.centered {
                    translation = translation + Translation::new(screen_size.0 / 2.0, screen_size.1 / 2.0);
                }

                translation.x += camera.offset.x;
                translation.y += camera.offset.y;

                translation
            };

            draw_command.transform.translation = translation;
            self.push_draw_command(draw_command)?;
        }

        Ok(())
    }

    #[inline]
    #[cfg(feature = "physics")]
    pub fn draw_colliders(
        &mut self,
        world: &mut World,
        collider_color: Color,
    ) -> Result<(), EmeraldError> {
        let screen_size = (
            self.current_resolution.0 as f32,
            self.current_resolution.1 as f32,
        );
        let mut color_rect = ColorRect {
            color: collider_color,
            ..Default::default()
        };
        color_rect.color = collider_color;
        let (camera, camera_transform) = get_camera_and_camera_transform(world);

        for (_id, body_handle) in world.inner.query::<&RigidBodyHandle>().iter() {
            if let Some(body) = world.physics_engine.bodies.get(*body_handle) {
                for collider_handle in body.colliders() {
                    if let Some(collider) = world.physics_engine.colliders.get(*collider_handle) {
                        let aabb = collider.compute_aabb();
                        let body_translation = Translation::new(aabb.center().coords.x, aabb.center().coords.y);
                        color_rect.width = aabb.half_extents().x as u32 * 2;
                        color_rect.height = aabb.half_extents().y as u32 * 2;

                        let translation = {
                            let mut translation = body_translation - camera_transform.translation;

                            if camera.centered {
                                translation = translation + Translation::new(screen_size.0 / 2.0, screen_size.1 / 2.0);
                            }

                            translation
                        };

                        self.push_draw_command(DrawCommand {
                            drawable:  Drawable::ColorRect { color_rect },
                            transform: Transform::from_translation(translation),
                            z_index: 0.0,
                        })?;
                    }
                }
            }
        }

        Ok(())
    }

    #[inline]
    pub(crate) fn begin(
        &mut self,
        ctx: &mut Context,
        asset_store: &mut AssetStore,
    ) -> Result<(), EmeraldError> {
        self.current_render_texture_key = self.screen_texture_key.clone();

        if let Some(texture) = asset_store.get_texture(&self.current_render_texture_key) {
            self.current_resolution = (texture.width as usize, texture.height as usize);
        } else {
            return Err(EmeraldError::new(
                "Unable to retrieve default rendering texture",
            ));
        }

        self.begin_texture_pass(ctx, asset_store, self.current_render_texture_key.clone())?;

        Ok(())
    }

    #[inline]
    pub(crate) fn begin_texture(
        &mut self,
        ctx: &mut Context,
        texture_key: TextureKey,
        asset_store: &mut AssetStore,
    ) -> Result<(), EmeraldError> {
        self.current_render_texture_key = texture_key.clone();

        if let Some(texture) = asset_store.get_texture(&self.current_render_texture_key) {
            self.current_resolution = (texture.width as usize, texture.height as usize);
        } else {
            return Err(EmeraldError::new(format!(
                "Unable to retrieve texture for {:?}",
                texture_key
            )));
        }

        self.begin_texture_pass(ctx, asset_store, texture_key)?;

        Ok(())
    }

    /// This will begin a rendering pass that will render to a WxH size texture
    /// Call `render_to_texture` to retrieve the texture key for this pass.
    #[inline]
    fn begin_texture_pass(
        &mut self,
        ctx: &mut Context,
        asset_store: &mut AssetStore,
        texture_key: TextureKey,
    ) -> Result<(), EmeraldError> {
        if let Some(texture) = asset_store.get_texture(&texture_key) {
            if !self.render_passes.contains_key(&texture_key) {
                self.render_passes.insert(
                    texture_key.clone(),
                    RenderPass::new(ctx, texture.inner, None),
                );
            }
        } else {
            return Err(EmeraldError::new(format!(
                "Unable to retrieve texture for {:?}",
                texture_key
            )));
        }

        if let Some(render_pass) = self.render_passes.get(&texture_key) {
            ctx.begin_pass(
                *render_pass,
                PassAction::Clear {
                    color: Some(self.settings.background_color.to_percentage()),
                    depth: None,
                    stencil: None,
                },
            );

            return Ok(());
        }

        Err(EmeraldError::new(format!(
            "Unable to retrieve render pass for {:?}",
            texture_key
        )))
    }

    #[inline]
    pub(crate) fn render(
        &mut self,
        ctx: &mut Context,
        asset_store: &mut AssetStore,
    ) -> Result<(), EmeraldError> {
        self.consume_draw_queue(ctx, asset_store)?;
        
        let texture_key = self.render_texture(ctx, asset_store)?;

        ctx.begin_default_pass(PassAction::Clear {
            color: Some(self.settings.background_color.to_percentage()),
            depth: None,
            stencil: None,
        });
        let sprite = Sprite::from_texture(texture_key);
        let (w, h) = ctx.screen_size();
        let translation = Translation::new(w as f32 / 2.0, h as f32 / 2.0);
        self.draw_sprite(ctx, asset_store, &sprite, &translation);
        ctx.end_render_pass();

        Ok(())
    }

    #[inline]
    pub(crate) fn render_texture(
        &mut self,
        ctx: &mut Context,
        asset_store: &mut AssetStore,
    ) -> Result<TextureKey, EmeraldError> {
        self.consume_draw_queue(ctx, asset_store)?;
        ctx.end_render_pass();

        Ok(self.current_render_texture_key.clone())
    }

    #[inline]
    pub fn push_draw_command(&mut self, draw_command: DrawCommand) -> Result<(), EmeraldError> {
        self.draw_queue.push_front(draw_command);

        Ok(())
    }

    #[inline]
    fn consume_draw_queue(&mut self, ctx: &mut Context, asset_store: &mut AssetStore) -> Result<(), EmeraldError> {
        ctx.apply_pipeline(self.pipelines.get(EMERALD_TEXTURE_PIPELINE_NAME).unwrap());

        while let Some(draw_command) = self.draw_queue.pop_back() {
            let translation = draw_command.transform.translation;

            match draw_command.drawable {
                Drawable::Aseprite {
                    sprite,
                    rotation,
                    offset,
                    centered,
                    visible,
                    scale,
                    color,
                    z_index,
                } => self.draw_aseprite(
                    ctx,
                    asset_store,
                    &sprite,
                    rotation,
                    &offset,
                    centered,
                    visible,
                    &scale,
                    &color,
                    z_index,
                    &translation,
                ),
                Drawable::Sprite { sprite } => {
                    self.draw_sprite(ctx, asset_store, &sprite, &translation)
                }
                Drawable::ColorRect { color_rect } => {
                    self.draw_color_rect(ctx, asset_store, &color_rect, &translation)
                }
                Drawable::Label { label } => {
                    self.draw_label(ctx, asset_store, &label, &translation)?
                }
            }
        }
        Ok(())
    }

    pub(crate) fn draw_label(
        &mut self,
        mut ctx: &mut Context,
        mut asset_store: &mut AssetStore,
        label: &Label,
        position: &Translation,
    ) -> Result<(), EmeraldError> {
        self.layout.reset(&LayoutSettings {
            max_width: label.max_width,
            max_height: label.max_height,
            wrap_style: label.wrap_style,
            horizontal_align: label.horizontal_align,
            vertical_align: label.vertical_align,
            ..LayoutSettings::default()
        });

        if let Some(font) = asset_store.get_fontdue_font(&label.font_key) {
            self.layout.append(
                &[font],
                &TextStyle::new(&label.text, label.font_size as f32, 0),
            );
        }

        let mut font_texture_width = 0;
        let mut font_texture_height = 0;
        let mut font_texture_key: Option<TextureKey> = None;

        if let Some(font) = asset_store.get_font_mut(&label.font_key) {
            font_texture_key = Some(font.font_texture_key.clone());
        }

        if let Some(font_texture_key) = font_texture_key.as_ref() {
            if let Some(texture) = asset_store.get_texture(font_texture_key) {
                font_texture_width = texture.width;
                font_texture_height = texture.height;
            }
        }

        let mut draw_calls: Vec<(
            f32,         // z_index
            Vec2,        // real_scale
            Vec2,        // real_position
            Rectangle,   // target
            Color,       // color
            bool,        // centered
            bool,        // Visible
            Option<f32>, // max_width
        )> = Vec::new();


        let mut remaining_char_count = label.visible_characters;
        if label.visible_characters < 0 {
            remaining_char_count = label.text.len() as i64;
        }

        for glyph in self.layout.glyphs() {
            let glyph_key = glyph.key;
            let x = glyph.x;
            let y = glyph.y;

            let mut need_to_cache_glyph = false;
            if let Some(font) = asset_store.get_font(&label.font_key) {
                need_to_cache_glyph = !font.characters.contains_key(&glyph_key);
            }

            if need_to_cache_glyph {
                cache_glyph(
                    &mut ctx,
                    &mut asset_store,
                    &label.font_key,
                    glyph_key,
                    label.font_size,
                )?;
            }

            if let Some(font) = asset_store.get_font_mut(&label.font_key) {
                let font_data = &font.characters[&glyph_key];
                {
                    let left_coord = (font_data.offset_x as f32 + x) * label.scale;
                    let top_coord = y * label.scale;

                    let target = Rectangle::new(
                        (font_data.glyph_x as f32) / font_texture_width as f32,
                        (font_data.glyph_y as f32) / font_texture_height as f32,
                        (font_data.glyph_w as f32) / font_texture_width as f32,
                        (font_data.glyph_h as f32) / font_texture_height as f32,
                    );

                    let real_scale = Vec2::new(
                        label.scale * target.width * font_texture_width as f32,
                        label.scale * target.height * font_texture_height as f32 * -1.0,
                    );
                    let real_position = Vec2::new(
                        position.x + label.offset.x + left_coord,
                        position.y + label.offset.y - top_coord,
                    );

                    if remaining_char_count > 0 {
                        draw_calls.push((
                            label.z_index,
                            real_scale,
                            real_position,
                            target,
                            label.color,
                            label.centered,
                            label.visible,
                            label.max_width,
                        ));
                    }
                }

                remaining_char_count -= 1;
            }
        }

        if let Some(font_texture_key) = font_texture_key {
            for draw_call in draw_calls {
                let (
                    z_index,
                    real_scale,
                    mut real_position,
                    target,
                    mut color,
                    centered,
                    visible,
                    max_width,
                ) = draw_call;

                if centered {
                    if let Some(max_width) = max_width {
                        real_position.x -= max_width / 2.0;
                    }
                }

                if !visible {
                    color.a = 0;
                }

                draw_texture(
                    &self.settings,
                    &mut ctx,
                    &mut asset_store,
                    &font_texture_key,
                    z_index,
                    real_scale,
                    0.0,
                    Vec2::new(0.0, 0.0),
                    real_position,
                    target,
                    color,
                    self.current_resolution,
                );
            }
        }

        Ok(())
    }

    #[inline]
    pub(crate) fn draw_color_rect(
        &mut self,
        mut ctx: &mut Context,
        mut asset_store: &mut AssetStore,
        color_rect: &ColorRect,
        translation: &Translation,
    ) {
        let (width, height) = (color_rect.width, color_rect.height);
        let mut offset = color_rect.offset;

        if color_rect.centered {
            offset.x -= (color_rect.width / 2) as f32;
            offset.y -= (color_rect.height / 2) as f32;
        }

        let real_scale = Vec2::new(width as f32, height as f32);
        let real_position = Vec2::new(translation.x + offset.x, translation.y + offset.y);

        draw_texture(
            &self.settings,
            &mut ctx,
            &mut asset_store,
            &TextureKey::default(),
            color_rect.z_index,
            real_scale,
            color_rect.rotation,
            Vec2::new(0.0, 0.0),
            real_position,
            Rectangle::new(0.0, 0.0, 1.0, 1.0),
            color_rect.color,
            self.current_resolution,
        )
    }

    #[inline]
    pub(crate) fn draw_aseprite(
        &mut self,
        mut ctx: &mut Context,
        mut asset_store: &mut AssetStore,
        sprite: &Sprite,
        rotation: f32,
        offset: &Vector2<f32>,
        centered: bool,
        visible: bool,
        scale: &Vector2<f32>,
        color: &Color,
        z_index: f32,
        position: &Translation,
    ) {
        if !visible {
            return;
        }

        let texture = asset_store.get_texture(&sprite.texture_key).unwrap();
        let mut target = Rectangle::new(
            sprite.target.x / texture.width as f32,
            sprite.target.y / texture.height as f32,
            sprite.target.width / texture.width as f32,
            sprite.target.height / texture.height as f32,
        );

        if sprite.target.is_zero_sized() {
            target = Rectangle::new(0.0, 0.0, 1.0, 1.0);
        }

        let mut offset = *offset;
        if centered {
            if sprite.target.is_zero_sized() {
                offset.x -= scale.x * texture.width as f32 / 2.0;
                offset.y -= scale.y * texture.height as f32 / 2.0;
            } else {
                offset.x -= scale.x * sprite.target.width / 2.0;
                offset.y -= scale.y * sprite.target.height / 2.0;
            }
        }

        let real_scale = Vec2::new(
            scale.x * target.width * (f32::from(texture.width)),
            scale.y * target.height * (f32::from(texture.height)),
        );
        let real_position = Vec2::new(position.x + offset.x, position.y + offset.y);

        draw_texture(
            &self.settings,
            &mut ctx,
            &mut asset_store,
            &sprite.texture_key,
            z_index,
            real_scale,
            rotation,
            Vec2::new(0.0, 0.0),
            real_position,
            target,
            *color,
            self.current_resolution,
        )
    }

    #[inline]
    pub(crate) fn draw_sprite(
        &mut self,
        mut ctx: &mut Context,
        mut asset_store: &mut AssetStore,
        sprite: &Sprite,
        position: &Translation,
    ) {
        if !sprite.visible {
            return;
        }

        let texture = asset_store.get_texture(&sprite.texture_key).unwrap();
        let mut target = Rectangle::new(
            sprite.target.x / texture.width as f32,
            sprite.target.y / texture.height as f32,
            sprite.target.width / texture.width as f32,
            sprite.target.height / texture.height as f32,
        );

        if sprite.target.is_zero_sized() {
            target = Rectangle::new(0.0, 0.0, 1.0, 1.0);
        }

        let mut offset = sprite.offset;
        if sprite.centered {
            if sprite.target.is_zero_sized() {
                offset.x -= sprite.scale.x * texture.width as f32 / 2.0;
                offset.y -= sprite.scale.y * texture.height as f32 / 2.0;
            } else {
                offset.x -= sprite.scale.x * sprite.target.width / 2.0;
                offset.y -= sprite.scale.y * sprite.target.height / 2.0;
            }
        }

        let real_scale = Vec2::new(
            sprite.scale.x * target.width * (f32::from(texture.width)),
            sprite.scale.y * target.height * (f32::from(texture.height)),
        );
        let real_position = Vec2::new(position.x + offset.x, position.y + offset.y);

        draw_texture(
            &self.settings,
            &mut ctx,
            &mut asset_store,
            &sprite.texture_key,
            sprite.z_index,
            real_scale,
            sprite.rotation,
            Vec2::new(0.0, 0.0),
            real_position,
            target,
            sprite.color,
            self.current_resolution,
        )
    }
}

#[inline]
fn draw_texture(
    _settings: &RenderSettings,
    mut ctx: &mut Context,
    asset_store: &mut AssetStore,
    texture_key: &TextureKey,
    _z_index: f32,
    scale: Vec2,
    rotation: f32,
    offset: Vec2,
    mut position: Vec2,
    source: Rectangle,
    color: Color,
    resolution: (usize, usize),
) {
    position.x = position.x.floor() + 0.375;
    position.y = position.y.floor() + 0.375;

    let projection = Mat4::orthographic_rh_gl(
        0.0,
        resolution.0 as f32,
        0.0,
        resolution.1 as f32,
        -1.0,
        1.0,
    );

    let mut uniforms = Uniforms {
        projection,
        model: crate::rendering::param_to_instance_transform(rotation, scale, offset, position),
        ..Default::default()
    };

    let color = color.to_percentage();
    uniforms.source = Vec4::new(source.x, source.y, source.width, source.height);
    uniforms.color = Vec4::new(color.0, color.1, color.2, color.3);

    if let Some(texture) = asset_store.get_texture(texture_key) {
        texture.inner.set_filter(&mut ctx, texture.filter);
        ctx.apply_bindings(&texture.bindings);
        ctx.apply_uniforms(&uniforms);
        ctx.draw(0, 6, 1);
    }
}

#[inline]
<<<<<<< HEAD
fn is_color_rect_in_view(
    settings: &RenderSettings,
    color_rect: &ColorRect,
    color_rect_transform: &Transform,
    camera: &Camera,
    camera_transform: &Transform,
    screen_size: &(f32, f32),
) -> bool {
    // No need to do culling checks
    if !settings.frustrum_culling {
        return true;
    }

    // Build a rectangle representing the visual size of the sprite
    let mut color_rect_visible_bounds = Rectangle::new(color_rect_transform.translation.x, color_rect_transform.translation.y, color_rect.width as f32, color_rect.height as f32);
    if color_rect.centered {
        color_rect_visible_bounds.x -= color_rect.width as f32 / 2.0;
        color_rect_visible_bounds.y -= color_rect.width as f32 / 2.0;
    }

    // Anything inside of this region should be drawn, it represents the camera view
    let mut camera_view_region = Rectangle::new(camera_transform.translation.x - screen_size.0 / 2.0, camera_transform.translation.y - screen_size.1 / 2.0, screen_size.0, screen_size.1);
    camera_view_region.width *= camera.zoom;
    camera_view_region.height *= camera.zoom;

    camera_view_region.intersects_with(&color_rect_visible_bounds)
}

#[inline]
fn is_sprite_in_view(
=======
fn is_in_view(
>>>>>>> cd0d4fd7
    settings: &RenderSettings,
    sprite: &Sprite,
    sprite_transform: &Transform,
    camera: &Camera,
    camera_transform: &Transform,
    screen_size: &(f32, f32),
) -> bool {
    // No need to do culling checks
    if !settings.frustrum_culling {
        return true;
    }

    // Build a rectangle representing the visual size of the sprite
    let mut sprite_visible_bounds = sprite.target.clone();

    // Take the sprite's scale factor into account
    sprite_visible_bounds.width *= sprite.scale.x;
    sprite_visible_bounds.height *= sprite.scale.y;

    // Set the visibility rect at the position of the sprite
    sprite_visible_bounds.x = sprite_transform.translation.x;
    sprite_visible_bounds.y = sprite_transform.translation.y;

    // Anything inside of this region should be drawn, it represents the camera view
    let mut camera_view_region = Rectangle::new(camera_transform.translation.x - screen_size.0 / 2.0, camera_transform.translation.y - screen_size.1 / 2.0, screen_size.0, screen_size.1);
    camera_view_region.width *= camera.zoom;
    camera_view_region.height *= camera.zoom;

    camera_view_region.intersects_with(&sprite_visible_bounds)
}

#[inline]
fn get_camera_and_camera_transform(world: &World) -> (Camera, Transform) {
    let mut cam = Camera::default();
    let mut cam_transform = Transform::from_translation((0.0, 0.0));
    let mut entity_holding_camera: Option<Entity> = None;

    for (id, camera) in world.query::<&Camera>().iter() {
        if camera.is_active {
            cam = *camera;
            entity_holding_camera = Some(id);
        }
    }

    if let Some(entity) = entity_holding_camera {
        if let Ok(transform) = world.get_mut::<Transform>(entity) {
            cam_transform = *transform;
        }
    }

    (cam, cam_transform)
}

#[derive(Clone)]
pub(crate) enum Drawable {
    Aseprite {
        sprite: Sprite,
        rotation: f32,
        color: Color,
        centered: bool,
        scale: Vector2<f32>,
        offset: Vector2<f32>,
        z_index: f32,
        visible: bool,
    },
    Sprite {
        sprite: Sprite,
    },
    ColorRect {
        color_rect: ColorRect,
    },
    Label {
        label: Label,
    },
}

#[derive(Clone)]
pub(crate) struct DrawCommand {
    pub drawable: Drawable,
    pub transform: Transform,
    pub z_index: f32,
}

#[inline]
pub(crate) fn create_render_texture(
    w: usize,
    h: usize,
    key: TextureKey,
    ctx: &mut Context,
    asset_store: &mut AssetStore,
) -> Result<TextureKey, EmeraldError> {
    let color_img = miniquad::Texture::new_render_texture(
        ctx,
        TextureParams {
            width: w as _,
            height: h as _,
            format: TextureFormat::RGBA8,
            wrap: TextureWrap::Clamp,
            filter: FilterMode::Nearest,
        },
    );

    let texture = crate::rendering::Texture::from_texture(ctx, key.clone(), color_img)?;
    asset_store.insert_texture(key.clone(), texture);

    Ok(key)
}<|MERGE_RESOLUTION|>--- conflicted
+++ resolved
@@ -169,11 +169,7 @@
         {
             aseprite.update();
 
-<<<<<<< HEAD
             if is_sprite_in_view(&self.settings, &aseprite.sprite, transform, &camera, &camera_transform, &screen_size) {
-=======
-            if is_in_view(&self.settings, &aseprite.sprite, transform, &camera, &camera_transform, &screen_size) {
->>>>>>> cd0d4fd7
                 let drawable = Drawable::Aseprite {
                     sprite: aseprite.sprite.clone(),
                     offset: aseprite.offset,
@@ -194,11 +190,7 @@
         }
 
         for (_id, (sprite, transform)) in world.inner.query::<(&Sprite, &Transform)>().iter() {
-<<<<<<< HEAD
             if is_sprite_in_view(&self.settings, sprite, transform, &camera, &camera_transform, &screen_size) {
-=======
-            if is_in_view(&self.settings, sprite, transform, &camera, &camera_transform, &screen_size) {
->>>>>>> cd0d4fd7
                 let drawable = Drawable::Sprite {
                     sprite: sprite.clone(),
                 };
@@ -218,11 +210,7 @@
                 Sprite::from_texture(ui_button.unpressed_texture.clone())
             };
 
-<<<<<<< HEAD
             if is_sprite_in_view(&self.settings, &sprite, transform, &camera, &camera_transform, &screen_size) {
-=======
-            if is_in_view(&self.settings, &sprite, transform, &camera, &camera_transform, &screen_size) {
->>>>>>> cd0d4fd7
                 let drawable = Drawable::Sprite {
                     sprite: sprite.clone(),
                 };
@@ -868,7 +856,6 @@
 }
 
 #[inline]
-<<<<<<< HEAD
 fn is_color_rect_in_view(
     settings: &RenderSettings,
     color_rect: &ColorRect,
@@ -899,10 +886,7 @@
 
 #[inline]
 fn is_sprite_in_view(
-=======
-fn is_in_view(
->>>>>>> cd0d4fd7
-    settings: &RenderSettings,
+     settings: &RenderSettings,
     sprite: &Sprite,
     sprite_transform: &Transform,
     camera: &Camera,
