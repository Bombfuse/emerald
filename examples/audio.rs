--- conflicted
+++ resolved
@@ -11,20 +11,15 @@
 
 pub struct Example {}
 impl Game for Example {
-<<<<<<< HEAD
     fn initialize(&mut self, mut emd: Emerald) {
         emd.set_asset_folder_root(String::from("./examples/assets/"));
     }
-=======
-    fn initialize(&mut self, emd: Emerald) {}
->>>>>>> 888757a0
 
     fn update(&mut self, mut emd: Emerald) {
         let mut input = emd.input();
 
         let volume = emd.audio().mixer("test").unwrap().get_volume().unwrap();
         if input.is_key_just_pressed(KeyCode::A) {
-<<<<<<< HEAD
             emd.audio().mixer("test").unwrap().set_volume(volume - 0.1).unwrap();
         } else if input.is_key_just_pressed(KeyCode::D) {
             emd.audio().mixer("test").unwrap().set_volume(volume + 0.1).unwrap();
@@ -33,25 +28,6 @@
         if input.is_key_just_pressed(KeyCode::Space) {
             let snd = emd.loader()
                 .sound("test_music.wav")
-=======
-            emd.audio()
-                .mixer("test")
-                .unwrap()
-                .set_volume(volume - 0.1)
-                .unwrap();
-        } else if input.is_key_just_pressed(KeyCode::D) {
-            emd.audio()
-                .mixer("test")
-                .unwrap()
-                .set_volume(volume + 0.1)
-                .unwrap();
-        }
-
-        if input.is_key_just_pressed(KeyCode::Space) {
-            let snd = emd
-                .loader()
-                .sound("./examples/assets/test_music.wav")
->>>>>>> 888757a0
                 .unwrap();
             emd.audio()
                 .mixer("test")
@@ -62,14 +38,8 @@
 
         if input.is_key_just_pressed(KeyCode::Z) {
             for _ in 0..10 {
-<<<<<<< HEAD
                 let snd = emd.loader()
                     .sound("test_sound.wav")
-=======
-                let snd = emd
-                    .loader()
-                    .sound("./examples/assets/test_sound.wav")
->>>>>>> 888757a0
                     .unwrap();
                 emd.audio()
                     .mixer("test")
@@ -82,29 +52,12 @@
 
     fn draw(&mut self, mut emd: Emerald) {
         emd.graphics().begin().unwrap();
-<<<<<<< HEAD
         let font = emd.loader().font("Roboto-Light.ttf", 48).unwrap();
         let volume = emd.audio().mixer("test").unwrap().get_volume().unwrap();
 
         let volume_label = Label::new(format!("Volume: {:05.2}", volume), font.clone(), 48);
         emd.graphics().draw_label(&volume_label, &Position::new(240.0, 180.0)).unwrap();
-=======
-        let font = emd
-            .loader()
-            .font("./examples/assets/Roboto-Light.ttf", 48)
-            .unwrap();
-        let volume = emd.audio().mixer("test").unwrap().get_volume().unwrap();
 
-        let volume_label = Label::new(format!("Volume: {:05.2}", volume), font.clone(), 48);
-        let instructions_a = Label::new("A = -0.1", font.clone(), 48);
-        let instructions_b = Label::new("D = +0.1", font, 48);
-
-        emd.graphics()
-            .draw_label(&volume_label, &Position::new(240.0, 180.0))
-            .unwrap();
-        // emd.graphics().draw_label(&volume_label, &Position::new(240.0, 180.0)).unwrap();
-        // emd.graphics().draw_label(&volume_label, &Position::new(240.0, 180.0)).unwrap();
->>>>>>> 888757a0
 
         emd.graphics().render().unwrap();
     }
